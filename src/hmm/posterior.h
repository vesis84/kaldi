// hmm/posterior.h

// Copyright 2009-2011     Microsoft Corporation
//           2013-2014     Johns Hopkins University (author: Daniel Povey)
<<<<<<< HEAD
=======
//                2014     Guoguo Chen
>>>>>>> 390127bb


// See ../../COPYING for clarification regarding multiple authors
//
// Licensed under the Apache License, Version 2.0 (the "License");
// you may not use this file except in compliance with the License.
// You may obtain a copy of the License at
//
//  http://www.apache.org/licenses/LICENSE-2.0
//
// THIS CODE IS PROVIDED *AS IS* BASIS, WITHOUT WARRANTIES OR CONDITIONS OF ANY
// KIND, EITHER EXPRESS OR IMPLIED, INCLUDING WITHOUT LIMITATION ANY IMPLIED
// WARRANTIES OR CONDITIONS OF TITLE, FITNESS FOR A PARTICULAR PURPOSE,
// MERCHANTABLITY OR NON-INFRINGEMENT.
// See the Apache 2 License for the specific language governing permissions and
// limitations under the License.

#ifndef KALDI_HMM_POSTERIOR_H_
#define KALDI_HMM_POSTERIOR_H_

#include "base/kaldi-common.h"
#include "tree/context-dep.h"
#include "util/const-integer-set.h"
#include "util/kaldi-table.h"
#include "hmm/transition-model.h"


namespace kaldi {


/// \addtogroup posterior_group
/// @{

/// Posterior is a typedef for storing acoustic-state (actually, transition-id)
/// posteriors over an utterance.  The "int32" is a transition-id, and the BaseFloat
/// is a probability (typically between zero and one).
typedef std::vector<std::vector<std::pair<int32, BaseFloat> > > Posterior;

/// GaussPost is a typedef for storing Gaussian-level posteriors for an utterance.
/// the "int32" is a transition-id, and the Vector<BaseFloat> is a vector of
/// Gaussian posteriors.
/// WARNING: We changed "int32" from transition-id to pdf-id, and the change is
/// applied for all programs using GaussPost. This is for efficiency purpose. We
/// also changed the name slightly from GauPost to GaussPost to reduce the
/// chance that the change will go un-noticed in downstream code.
typedef std::vector<std::vector<std::pair<int32, Vector<BaseFloat> > > > GaussPost;


// PosteriorHolder is a holder for Posterior, which is
// std::vector<std::vector<std::pair<int32, BaseFloat> > >
// This is used for storing posteriors of transition id's for an
// utterance.
class PosteriorHolder {
 public:
  typedef Posterior T;

  PosteriorHolder() { }

  static bool Write(std::ostream &os, bool binary, const T &t);
  
  void Clear() { Posterior tmp; std::swap(tmp, t_); }

  // Reads into the holder.
  bool Read(std::istream &is);
  
  // Kaldi objects always have the stream open in binary mode for
  // reading.
  static bool IsReadInBinary() { return true; }

  const T &Value() const { return t_; }
  
 private:
  KALDI_DISALLOW_COPY_AND_ASSIGN(PosteriorHolder);
  T t_;
};


// GaussPostHolder is a holder for GaussPost, which is
// std::vector<std::vector<std::pair<int32, Vector<BaseFloat> > > >
// This is used for storing posteriors of transition id's for an
// utterance.
class GaussPostHolder {
 public:
  typedef GaussPost T;

  GaussPostHolder() { }

  static bool Write(std::ostream &os, bool binary, const T &t);  

  void Clear() {  GaussPost tmp;  std::swap(tmp, t_); }

  // Reads into the holder.
  bool Read(std::istream &is);
  
  // Kaldi objects always have the stream open in binary mode for
  // reading.
  static bool IsReadInBinary() { return true; }

  const T &Value() const { return t_; }
  
 private:
  KALDI_DISALLOW_COPY_AND_ASSIGN(GaussPostHolder);
  T t_;
};


// Posterior is a typedef: vector<vector<pair<int32, BaseFloat> > >,
// representing posteriors over (typically) transition-ids for an
// utterance.
typedef TableWriter<PosteriorHolder> PosteriorWriter;
typedef SequentialTableReader<PosteriorHolder> SequentialPosteriorReader;
typedef RandomAccessTableReader<PosteriorHolder> RandomAccessPosteriorReader;


// typedef std::vector<std::vector<std::pair<int32, Vector<BaseFloat> > > > GaussPost;
typedef TableWriter<GaussPostHolder> GaussPostWriter;
typedef SequentialTableReader<GaussPostHolder> SequentialGaussPostReader;
typedef RandomAccessTableReader<GaussPostHolder> RandomAccessGaussPostReader;


/// Scales the BaseFloat (weight) element in the posterior entries.
void ScalePosterior(BaseFloat scale, Posterior *post);


/// Returns true if the two lists of pairs have no common .first element.
bool PosteriorEntriesAreDisjoint(
    const std::vector<std::pair<int32, BaseFloat> > &post_elem1,
    const std::vector<std::pair<int32, BaseFloat> > &post_elem2);


/// Merge two sets of posteriors, which must have the same length.  If "merge"
/// is true, it will make a common entry whenever there are duplicated entries,
/// adding up the weights.  If "drop_frames" is true, for frames where the
/// two sets of posteriors were originally disjoint, makes no entries for that
/// frame (relates to frame dropping, or drop_frames, see Vesely et al, ICASSP
/// 2013).  Returns the number of frames for which the two posteriors were
/// disjoint (i.e. no common transition-ids or whatever index we are using).
int32 MergePosteriors(const Posterior &post1,
                      const Posterior &post2,
                      bool merge,
                      bool drop_frames,
                      Posterior *post);

/// Convert an alignment to a posterior (with a scale of 1.0 on
/// each entry).
void AlignmentToPosterior(const std::vector<int32> &ali,
                          Posterior *post);

/// Sorts posterior entries so that transition-ids with same pdf-id are next to
/// each other.
void SortPosteriorByPdfs(const TransitionModel &tmodel,
                         Posterior *post);

/// Converts a posterior over transition-ids to be a posterior
/// over pdf-ids.
void ConvertPosteriorToPdfs(const TransitionModel &tmodel,
                            const Posterior &post_in,
                            Posterior *post_out);

/// Converts a posterior over transition-ids to be a posterior
/// over phones.
void ConvertPosteriorToPhones(const TransitionModel &tmodel,
                              const Posterior &post_in,
                              Posterior *post_out);

/// Weight any silence phones in the posterior (i.e. any phones
/// in the set "silence_set" by scale "silence_scale".
/// The interface was changed in Feb 2014 to do the modification
/// "in-place" rather than having separate input and output.
void WeightSilencePost(const TransitionModel &trans_model,
                       const ConstIntegerSet<int32> &silence_set,
                       BaseFloat silence_scale,
                       Posterior *post);

/// This is similar to WeightSilencePost, except that on each frame it
/// works out the amount by which the overall posterior would be reduced,
/// and scales down everything on that frame by the same amount.  It
/// has the effect that frames that are mostly silence get down-weighted.
/// The interface was changed in Feb 2014 to do the modification
/// "in-place" rather than having separate input and output.
void WeightSilencePostDistributed(const TransitionModel &trans_model,
                                  const ConstIntegerSet<int32> &silence_set,
                                  BaseFloat silence_scale,
                                  Posterior *post);

/// @} end "addtogroup posterior_group"


} // end namespace kaldi


#endif<|MERGE_RESOLUTION|>--- conflicted
+++ resolved
@@ -2,10 +2,7 @@
 
 // Copyright 2009-2011     Microsoft Corporation
 //           2013-2014     Johns Hopkins University (author: Daniel Povey)
-<<<<<<< HEAD
-=======
 //                2014     Guoguo Chen
->>>>>>> 390127bb
 
 
 // See ../../COPYING for clarification regarding multiple authors
