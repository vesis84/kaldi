// feat/feature-fbank.h

// Copyright 2009-2012  Karel Vesely

// See ../../COPYING for clarification regarding multiple authors
//
// Licensed under the Apache License, Version 2.0 (the "License");
// you may not use this file except in compliance with the License.
// You may obtain a copy of the License at
//
//  http://www.apache.org/licenses/LICENSE-2.0
//
// THIS CODE IS PROVIDED *AS IS* BASIS, WITHOUT WARRANTIES OR CONDITIONS OF ANY
// KIND, EITHER EXPRESS OR IMPLIED, INCLUDING WITHOUT LIMITATION ANY IMPLIED
// WARRANTIES OR CONDITIONS OF TITLE, FITNESS FOR A PARTICULAR PURPOSE,
// MERCHANTABLITY OR NON-INFRINGEMENT.
// See the Apache 2 License for the specific language governing permissions and
// limitations under the License.

#ifndef KALDI_FEAT_FEATURE_FBANK_H_
#define KALDI_FEAT_FEATURE_FBANK_H_

#include<map>
#include <string>

#include "feat/feature-functions.h"

namespace kaldi {
/// @addtogroup  feat FeatureExtraction
/// @{


/// FbankOptions contains basic options for computing FBANK features
/// It only includes things that can be done in a "stateless" way, i.e.
/// it does not include energy max-normalization.
/// It does not include delta computation.
struct FbankOptions {
  FrameExtractionOptions frame_opts;
  MelBanksOptions mel_opts;
  bool use_energy;  // append an extra dimension with energy to the filter banks
  BaseFloat energy_floor;
  bool raw_energy;  // If true, compute energy before preemphasis and windowing
  bool htk_compat;  // If true, put energy last (if using energy)
  bool use_log_fbank;  // if true (default), produce log-filterbank, else linear
  
  FbankOptions(): mel_opts(23),
                 // defaults the #mel-banks to 23 for the FBANK computations.
                 // this seems to be common for 16khz-sampled data,
                 // but for 8khz-sampled data, 15 may be better.
                 use_energy(false),
                 energy_floor(0.0),  // not in log scale: a small value e.g. 1.0e-10
                 raw_energy(true),
                 htk_compat(false),
                 use_log_fbank(true) {}

  void Register(OptionsItf *po) {
    frame_opts.Register(po);
    mel_opts.Register(po);
    po->Register("use-energy", &use_energy,
                 "Add an extra dimension with energy to the FBANK output.");
    po->Register("energy-floor", &energy_floor,
                 "Floor on energy (absolute, not relative) in FBANK computation");
    po->Register("raw-energy", &raw_energy,
                 "If true, compute energy before preemphasis and windowing");
    po->Register("htk-compat", &htk_compat, "If true, put energy last.  "
                 "Warning: not sufficient to get HTK compatible features (need "
                 "to change other parameters).");
    po->Register("use-log-fbank", &use_log_fbank,
                 "If true, produce log-filterbank, else produce linear.");
  }
};

class MelBanks;


/// Class for computing mel-filterbank features; see \ref feat_mfcc for more
/// information.
class Fbank {
 public:
  explicit Fbank(const FbankOptions &opts);
  ~Fbank();

<<<<<<< HEAD
  int32 Dim() const { return opts_.mel_opts.num_bins; }

  /// Will throw exception on failure (e.g. if file too short for
  /// even one frame).
=======
  /// Will throw exception on failure (e.g. if file too short for even one
  /// frame).  The output "wave_remainder" is the last frame or two of the
  /// waveform that it would be necessary to include in the next call to Compute
  /// for the same utterance.  It is not exactly the un-processed part (it may
  /// have been partly processed), it's the start of the next window that we
  /// have not already processed.
>>>>>>> 78dfd1f8
  void Compute(const VectorBase<BaseFloat> &wave,
               BaseFloat vtln_warp,
               Matrix<BaseFloat> *output,
               Vector<BaseFloat> *wave_remainder = NULL);
<<<<<<< HEAD

  typedef FbankOptions Options;
=======
  
  /// Const version of Compute()
  void Compute(const VectorBase<BaseFloat> &wave,
               BaseFloat vtln_warp,
               Matrix<BaseFloat> *output,
               Vector<BaseFloat> *wave_remainder = NULL) const;
>>>>>>> 78dfd1f8
 private:
  void ComputeInternal(const VectorBase<BaseFloat> &wave,
                       const MelBanks &mel_banks,
                       Matrix<BaseFloat> *output,
                       Vector<BaseFloat> *wave_remainder = NULL) const;
  
  const MelBanks *GetMelBanks(BaseFloat vtln_warp);

  const MelBanks *GetMelBanks(BaseFloat vtln_warp,
                              bool *must_delete) const;

  FbankOptions opts_;
  BaseFloat log_energy_floor_;
  std::map<BaseFloat, MelBanks*> mel_banks_;  // BaseFloat is VTLN coefficient.
  FeatureWindowFunction feature_window_function_;
  SplitRadixRealFft<BaseFloat> *srfft_;
  KALDI_DISALLOW_COPY_AND_ASSIGN(Fbank);
};


/// @} End of "addtogroup feat"
}  // namespace kaldi


#endif  // KALDI_FEAT_FEATURE_FBANK_H_<|MERGE_RESOLUTION|>--- conflicted
+++ resolved
@@ -80,34 +80,25 @@
   explicit Fbank(const FbankOptions &opts);
   ~Fbank();
 
-<<<<<<< HEAD
   int32 Dim() const { return opts_.mel_opts.num_bins; }
 
-  /// Will throw exception on failure (e.g. if file too short for
-  /// even one frame).
-=======
   /// Will throw exception on failure (e.g. if file too short for even one
   /// frame).  The output "wave_remainder" is the last frame or two of the
   /// waveform that it would be necessary to include in the next call to Compute
   /// for the same utterance.  It is not exactly the un-processed part (it may
   /// have been partly processed), it's the start of the next window that we
   /// have not already processed.
->>>>>>> 78dfd1f8
   void Compute(const VectorBase<BaseFloat> &wave,
                BaseFloat vtln_warp,
                Matrix<BaseFloat> *output,
                Vector<BaseFloat> *wave_remainder = NULL);
-<<<<<<< HEAD
-
-  typedef FbankOptions Options;
-=======
   
   /// Const version of Compute()
   void Compute(const VectorBase<BaseFloat> &wave,
                BaseFloat vtln_warp,
                Matrix<BaseFloat> *output,
                Vector<BaseFloat> *wave_remainder = NULL) const;
->>>>>>> 78dfd1f8
+  typedef FbankOptions Options;
  private:
   void ComputeInternal(const VectorBase<BaseFloat> &wave,
                        const MelBanks &mel_banks,
